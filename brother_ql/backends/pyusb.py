#!/usr/bin/env python

"""
Backend to support Brother QL-series printers via PyUSB.
Works on Mac OS X and Linux.

Requires PyUSB: https://github.com/walac/pyusb/
Install via `pip install pyusb`
"""

import time
import sys
import usb.core
import usb.util
import logging

logger = logging.getLogger(__name__)
from .generic import BrotherQLBackendGeneric

BROTHER_VID = 0x04f9

def list_available_devices(ums_warning=True):
    """
    List all available devices for the respective backend

    :param bool ums_warning: enable warinings when printers in P-Touch Editor Lite are detected

    returns: devices: a list of dictionaries with the keys 'identifier' and 'instance': \
        [ {'identifier': 'usb://0x04f9:0x2015/C5Z315686', 'instance': pyusb.core.Device()}, ]
        The 'identifier' is of the format idVendor:idProduct/iSerialNumber.
    """

    class find_class(object):
        def __init__(self, class_):
            self._class = class_
        def __call__(self, device):
            # first, let's check the device
            if device.bDeviceClass == self._class:
                return True
            # ok, transverse all devices to find an interface that matches our class
            for cfg in device:
                # find_descriptor: what's it?
                intf = usb.util.find_descriptor(cfg, bInterfaceClass=self._class)
                if intf is not None:
                    return True
            return False

    # get a list of Brother printers with the printer class
    printers = usb.core.find(find_all=1, custom_match=find_class(usb.CLASS_PRINTER), idVendor=BROTHER_VID)
    ums_printers = usb.core.find(find_all=1, custom_match=find_class(usb.CLASS_MASS_STORAGE), idVendor=BROTHER_VID)

    def get_descriptor(dev, descriptor):
        result = None
        try:
            result = usb.util.get_string(dev, descriptor)
        except ValueError:
            # Sometimes this is caused by a permission issue, but some printers (such as the QL-700 in ums mode)
            # are not compliant with the USB spec and won't present a LANGID array. Hard-code US English and try again.
            result = usb.util.get_string(dev, descriptor, langid=0x0409)
        if result is None:
            logger.warn("Cannot read device descriptor string, possible permission issue.")
        return result

    def identifier(dev):
        serial = get_descriptor(dev, dev.iSerialNumber)
        if serial is None:
            return 'usb://0x{:04x}:0x{:04x}'.format(dev.idVendor, dev.idProduct)
        else:
            return "usb://0x{:04x}:0x{:04x}/{}".format(
                dev.idVendor, dev.idProduct, serial
            )
<<<<<<< HEAD
        except (usb.core.USBError, Exception):
            return 'usb://0x{:04x}:0x{:04x}'.format(dev.idVendor, dev.idProduct)
=======

    if ums_warning and ums_printers is not None:
        for p in ums_printers:
            logger.warn(f"Detected USB label printer in the unsupported P-Touch Editor Lite mode: {get_descriptor(p, p.iProduct)}")
            logger.warn("Disable P-Touch Editor Lite mode by holding down the corresponding button on the printer until the light goes off.")
>>>>>>> 4665462b

    return [{'identifier': identifier(printer), 'instance': printer} for printer in printers]

class BrotherQLBackendPyUSB(BrotherQLBackendGeneric):
    """
    BrotherQL backend using PyUSB
    """

    def __init__(self, device_specifier):
        """
        device_specifier: string or pyusb.core.Device: identifier of the \
            format usb://idVendor:idProduct/iSerialNumber or pyusb.core.Device instance.
        """

        self.dev = None
        self.read_timeout =    10. # ms
        self.write_timeout = 15000. # ms
        # strategy : try_twice or select
        self.strategy = 'try_twice'
        if isinstance(device_specifier, str):
            if device_specifier.startswith('usb://'):
                device_specifier = device_specifier[6:]
            vendor_product, _, serial = device_specifier.partition('/')
            vendor, _, product = vendor_product.partition(':')
            vendor, product = int(vendor, 16), int(product, 16)
            for result in list_available_devices(ums_warning=False):
                printer = result['instance']
                if printer.idVendor == vendor and printer.idProduct == product or (serial and printer.iSerialNumber == serial):
                    self.dev = printer
                    break
            if self.dev is None:
                raise ValueError('Device not found')
        elif isinstance(device_specifier, usb.core.Device):
            self.dev = device_specifier
        else:
            raise NotImplementedError('Currently the printer can be specified either via an appropriate string or via a usb.core.Device instance.')

        # Now we are sure to have self.dev around, start using it:

        try:
            assert self.dev.is_kernel_driver_active(0)
            logger.debug("Detaching kernel driver")
            self.dev.detach_kernel_driver(0)
            self.was_kernel_driver_active = True
        except (NotImplementedError, AssertionError):
            self.was_kernel_driver_active = False

        try:
            # set the active configuration. With no arguments, the first configuration will be the active one
            self.dev.set_configuration()
            cfg = self.dev.get_active_configuration()
            intf = usb.util.find_descriptor(cfg, bInterfaceClass=7)
            assert intf is not None

            ep_match_in  = lambda e: usb.util.endpoint_direction(e.bEndpointAddress) == usb.util.ENDPOINT_IN
            ep_match_out = lambda e: usb.util.endpoint_direction(e.bEndpointAddress) == usb.util.ENDPOINT_OUT

            ep_in  = usb.util.find_descriptor(intf, custom_match=ep_match_in)
            ep_out = usb.util.find_descriptor(intf, custom_match=ep_match_out)

            assert ep_in  is not None
            assert ep_out is not None

            self.write_dev = ep_out
            self.read_dev  = ep_in
        except (usb.core.USBError, AssertionError) as e:
            # re-attach kernel driver and exit gracefully if libusb reports errors
            logger.error(f"Cannot initialize device {device_specifier}: {e}")
            self.dispose()
            sys.exit(1)

    def _raw_read(self, length):
        # pyusb Device.read() operations return array() type - let's convert it to bytes()
        return bytes(self.read_dev.read(length))

    def _read(self, length=32):
        if self.strategy == 'try_twice':
            data = self._raw_read(length)
            if data:
                return bytes(data)
            else:
                time.sleep(self.read_timeout/1000.)
                return self._raw_read(length)
        elif self.strategy == 'select':
            data = b''
            start = time.time()
            while (not data) and (time.time() - start < self.read_timeout/1000.):
                result, _, _ = select.select([self.read_dev], [], [], 0)
                if self.read_dev in result:
                    data += self._raw_read(length)
                if data: break
                time.sleep(0.001)
            if not data:
                # one last try if still no data:
                return self._raw_read(length)
            else:
                return data
        else:
            raise NotImplementedError('Unknown strategy')

    def _write(self, data):
        self.write_dev.write(data, int(self.write_timeout))

    def _dispose(self):
        usb.util.dispose_resources(self.dev)
        del self.write_dev, self.read_dev
        if self.was_kernel_driver_active:
            logger.debug("Re-attaching kernel driver")
            self.dev.attach_kernel_driver(0)
        del self.dev<|MERGE_RESOLUTION|>--- conflicted
+++ resolved
@@ -69,16 +69,11 @@
             return "usb://0x{:04x}:0x{:04x}/{}".format(
                 dev.idVendor, dev.idProduct, serial
             )
-<<<<<<< HEAD
-        except (usb.core.USBError, Exception):
-            return 'usb://0x{:04x}:0x{:04x}'.format(dev.idVendor, dev.idProduct)
-=======
 
     if ums_warning and ums_printers is not None:
         for p in ums_printers:
             logger.warn(f"Detected USB label printer in the unsupported P-Touch Editor Lite mode: {get_descriptor(p, p.iProduct)}")
             logger.warn("Disable P-Touch Editor Lite mode by holding down the corresponding button on the printer until the light goes off.")
->>>>>>> 4665462b
 
     return [{'identifier': identifier(printer), 'instance': printer} for printer in printers]
 
